#!/usr/bin/env python
# -*- coding: utf-8 -*-
# Author: Arne Neumann <discoursegraphs.programming@arne.cl>

__author__ = 'Arne Neumann'
__email__ = 'discoursegraphs.programming@arne.cl'
__version__ = '0.1.2'

# flake8: noqa

from networkx import (
    write_dot, write_gml, write_gexf, write_gpickle, write_graphml)

from discoursegraphs.discoursegraph import (
    DiscourseDocumentGraph, EdgeTypes, create_token_mapping,
    get_annotation_layers, get_span,
    get_text, istoken, select_neighbors_by_layer, select_nodes_by_layer,
    select_edges_by, tokens2text, get_pointing_chains, get_top_level_layers)
from discoursegraphs.readwrite import (
    read_anaphoricity, write_brackets, write_brat, read_conano, read_conll, write_conll,
    read_decour, read_exb, read_exmaralda, write_exmaralda, write_exb,
<<<<<<< HEAD
    read_exportxml, read_mmax2, write_neo4j, write_geoff, write_paula,
=======
    read_mmax2, write_neo4j, write_geoff, write_paula,
    read_ptb, read_mrg,
>>>>>>> fef50d6f
    read_rst, read_rs3, read_tiger)
from discoursegraphs.readwrite.dot import print_dot
from discoursegraphs.statistics import info
from discoursegraphs.util import xmlprint, make_labels_explicit<|MERGE_RESOLUTION|>--- conflicted
+++ resolved
@@ -19,12 +19,8 @@
 from discoursegraphs.readwrite import (
     read_anaphoricity, write_brackets, write_brat, read_conano, read_conll, write_conll,
     read_decour, read_exb, read_exmaralda, write_exmaralda, write_exb,
-<<<<<<< HEAD
     read_exportxml, read_mmax2, write_neo4j, write_geoff, write_paula,
-=======
-    read_mmax2, write_neo4j, write_geoff, write_paula,
     read_ptb, read_mrg,
->>>>>>> fef50d6f
     read_rst, read_rs3, read_tiger)
 from discoursegraphs.readwrite.dot import print_dot
 from discoursegraphs.statistics import info
